import CICConfusionMatrix
import CICFileManager
import CICInterface
import CICTrainingResult
import Combine
import CoreML
import CreateML
import Foundation
import TabularData

public final class OvOClassifier: ClassifierProtocol {
    public typealias TrainingResultType = OvOTrainingResult

    private let fileManager = CICFileManager()
    public var outputDirectoryPathOverride: String?
    public var resourceDirPathOverride: String?

    public var outputParentDirPath: String {
        if let override = outputDirectoryPathOverride {
            return override
        }
        let currentFileURL = URL(fileURLWithPath: #filePath)
        return currentFileURL
            .deletingLastPathComponent() // OvOClassifier
            .deletingLastPathComponent() // Classifiers
            .deletingLastPathComponent() // Project root
            .appendingPathComponent("CICOutputModels")
            .appendingPathComponent("OvOClassifier")
            .path
    }

    public var classificationMethod: String { "OvO" }

    public var resourcesDirectoryPath: String {
        if let override = resourceDirPathOverride {
            return override
        }
        let currentFileURL = URL(fileURLWithPath: #filePath)
        return currentFileURL
            .deletingLastPathComponent() // OvOClassifier
            .deletingLastPathComponent() // Classifiers
            .deletingLastPathComponent() // Project root
            .appendingPathComponent("CICResources")
            .appendingPathComponent("OvOResources")
            .path
    }

    public init(outputDirectoryPathOverride: String? = nil, resourceDirPathOverride: String? = nil) {
        self.outputDirectoryPathOverride = outputDirectoryPathOverride
        self.resourceDirPathOverride = resourceDirPathOverride
    }

    static let tempBaseDirName = "TempOvOTrainingData"

    public func create(
        author: String,
        modelName: String,
        version: String,
        modelParameters: CreateML.MLImageClassifier.ModelParameters,
        scenePrintRevision: Int?
    ) async -> OvOTrainingResult? {
        print("📁 リソースディレクトリ: \(resourcesDirectoryPath)")
        print("🚀 OvOモデル作成開始 (バージョン: \(version))...")

        do {
            // クラスラベルディレクトリの取得
            let classLabelDirURLs = try getClassLabelDirectories()

            // トレーニングデータの準備
            let trainingDataSource = try prepareTrainingData(from: classLabelDirURLs)
            print("📊 トレーニングデータソース作成完了")

            // モデルのトレーニング
            let (imageClassifier, trainingDurationSeconds) = try trainModel(
                trainingDataSource: trainingDataSource,
                modelParameters: modelParameters
            )

            let trainingMetrics = imageClassifier.trainingMetrics
            let validationMetrics = imageClassifier.validationMetrics

            // 混同行列の計算
            let confusionMatrix = CICMultiClassConfusionMatrix(
                dataTable: validationMetrics.confusion,
                predictedColumn: "Predicted",
                actualColumn: "True Label"
            )

            // トレーニング結果の表示
            print("\n📊 トレーニング結果サマリー")
            print(String(
                format: "  訓練正解率: %.1f%%",
                (1.0 - trainingMetrics.classificationError) * 100.0
            ))

            if let confusionMatrix {
                print(String(
                    format: "  検証正解率: %.1f%%",
                    (1.0 - validationMetrics.classificationError) * 100.0
                ))
                print(confusionMatrix.getMatrixGraph())
            } else {
                print("⚠️ 警告: 検証データが不十分なため、混同行列の計算をスキップしました")
            }

            // モデルのメタデータ作成
            let modelMetadata = createModelMetadata(
                author: author,
                version: version,
                classLabelDirURLs: classLabelDirURLs,
                trainingMetrics: trainingMetrics,
                validationMetrics: validationMetrics,
                modelParameters: modelParameters
            )

            // 出力ディレクトリの設定
            let outputDirectoryURL = try setupOutputDirectory(modelName: modelName, version: version)

<<<<<<< HEAD
            // クラスラベルを取得してファイル名を生成
            let classLabels = classLabelDirURLs.map { $0.lastPathComponent }

            // OvOの場合は、クラス間の対戦を表す形式に変換
            let classLabelsString = classLabels.joined(separator: "_vs_")

            let modelFileName = "\(modelName)_\(classificationMethod)_\(classLabelsString)_\(version).mlmodel"

            let modelFilePath = try saveModel(
=======
            let modelFilePath = try saveMLModel(
>>>>>>> 6d5e773d
                imageClassifier: imageClassifier,
                modelName: modelName,
                modelFileName: modelFileName,
                version: version,
                outputDirectoryURL: outputDirectoryURL,
                metadata: modelMetadata
            )

            return createTrainingResult(
                modelName: modelName,
                classLabelDirURLs: classLabelDirURLs,
                trainingMetrics: trainingMetrics,
                validationMetrics: validationMetrics,
                modelParameters: modelParameters,
                trainingDurationSeconds: trainingDurationSeconds,
                modelFilePath: modelFilePath
            )

        } catch let createMLError as CreateML.MLCreateError {
            print("🛑 エラー: モデル [\(modelName)] のトレーニングまたは保存失敗 (CreateML): \(createMLError.localizedDescription)")
            print("詳細なエラー情報:")
            print("- エラーコード: \(createMLError.errorCode)")
            print("- エラーの種類: \(type(of: createMLError))")
            return nil
        } catch {
            print("🛑 エラー: トレーニングプロセス中に予期しないエラー: \(error.localizedDescription)")
            print("エラーの詳細:")
            print(error)
            return nil
        }
    }

    public func setupOutputDirectory(modelName: String, version: String) throws -> URL {
        let outputDirectoryURL = try fileManager.createOutputDirectory(
            modelName: modelName,
            version: version,
            classificationMethod: classificationMethod,
            moduleOutputPath: outputParentDirPath
        )
        print("📁 出力ディレクトリ作成成功: \(outputDirectoryURL.path)")
        return outputDirectoryURL
    }

    public func getClassLabelDirectories() throws -> [URL] {
        let classLabelDirURLs = try fileManager.getClassLabelDirectories(resourcesPath: resourcesDirectoryPath)
        print("📁 検出されたクラスラベルディレクトリ: \(classLabelDirURLs.map(\.lastPathComponent).joined(separator: ", "))")

        guard classLabelDirURLs.count >= 2 else {
            throw NSError(domain: "OvOClassifier", code: -1, userInfo: [
                NSLocalizedDescriptionKey: "OvO分類には少なくとも2つのクラスラベルディレクトリが必要です。現在 \(classLabelDirURLs.count)個。",
            ])
        }

        return classLabelDirURLs
    }

    public func prepareTrainingData(from _: [URL]) throws -> MLImageClassifier.DataSource {
        print("📁 トレーニングデータ親ディレクトリ: \(resourcesDirectoryPath)")
        return MLImageClassifier.DataSource.labeledDirectories(at: URL(fileURLWithPath: resourcesDirectoryPath))
    }

    public func trainModel(
        trainingDataSource: MLImageClassifier.DataSource,
        modelParameters: CreateML.MLImageClassifier.ModelParameters
    ) throws -> (MLImageClassifier, TimeInterval) {
        print("🔄 モデルトレーニング開始...")
        let trainingStartTime = Date()
        let imageClassifier = try MLImageClassifier(trainingData: trainingDataSource, parameters: modelParameters)
        let trainingEndTime = Date()
        let trainingDurationSeconds = trainingEndTime.timeIntervalSince(trainingStartTime)
        print("✅ モデルトレーニング完了 (所要時間: \(String(format: "%.1f", trainingDurationSeconds))秒)")
        return (imageClassifier, trainingDurationSeconds)
    }

    public func createModelMetadata(
        author: String,
        version: String,
        classLabelDirURLs: [URL],
        trainingMetrics: MLClassifierMetrics,
        validationMetrics: MLClassifierMetrics,
        modelParameters: CreateML.MLImageClassifier.ModelParameters
    ) -> MLModelMetadata {
        let augmentationFinalDescription = if !modelParameters.augmentationOptions.isEmpty {
            String(describing: modelParameters.augmentationOptions)
        } else {
            "なし"
        }

        let featureExtractorDescription = String(describing: modelParameters.featureExtractor)

        return MLModelMetadata(
            author: author,
            shortDescription: """
            クラス: \(classLabelDirURLs.map(\.lastPathComponent).joined(separator: ", "))
            訓練正解率: \(String(format: "%.1f%%", (1.0 - trainingMetrics.classificationError) * 100.0))
            検証正解率: \(String(format: "%.1f%%", (1.0 - validationMetrics.classificationError) * 100.0))
            データ拡張: \(augmentationFinalDescription)
            特徴抽出器: \(featureExtractorDescription)
            """,
            version: version
        )
    }

    public func saveMLModel(
        imageClassifier: MLImageClassifier,
        modelName: String,
        modelFileName: String,
        version: String,
        outputDirectoryURL: URL,
        metadata: MLModelMetadata
    ) throws -> String {
<<<<<<< HEAD
        let modelFileURL = outputDirectoryURL.appendingPathComponent(modelFileName)
=======
        let modelFileName = "\(modelName)_\(classificationMethod)_\(version).mlmodel"
        let modelFilePath = outputDirectoryURL.appendingPathComponent(modelFileName).path
>>>>>>> 6d5e773d

        print("💾 モデルファイル保存中: \(modelFilePath)")
        try imageClassifier.write(to: URL(fileURLWithPath: modelFilePath), metadata: metadata)
        print("✅ モデルファイル保存完了")

        return modelFilePath
    }

    public func createTrainingResult(
        modelName: String,
        classLabelDirURLs: [URL],
        trainingMetrics: MLClassifierMetrics,
        validationMetrics: MLClassifierMetrics,
        modelParameters: CreateML.MLImageClassifier.ModelParameters,
        trainingDurationSeconds: TimeInterval,
        modelFilePath: String
    ) -> OvOTrainingResult {
        let augmentationFinalDescription = if !modelParameters.augmentationOptions.isEmpty {
            String(describing: modelParameters.augmentationOptions)
        } else {
            "なし"
        }

        let featureExtractorDescription = String(describing: modelParameters.featureExtractor)

        let metadata = CICTrainingMetadata(
            modelName: modelName,
            trainingDurationInSeconds: trainingDurationSeconds,
            trainedModelFilePath: modelFilePath,
            sourceTrainingDataDirectoryPath: resourcesDirectoryPath,
            detectedClassLabelsList: classLabelDirURLs.map(\.lastPathComponent),
            maxIterations: modelParameters.maxIterations,
            dataAugmentationDescription: augmentationFinalDescription,
            featureExtractorDescription: featureExtractorDescription
        )

        let confusionMatrix = CICMultiClassConfusionMatrix(
            dataTable: validationMetrics.confusion,
            predictedColumn: "Predicted",
            actualColumn: "True Label"
        )

        return OvOTrainingResult(
            metadata: metadata,
            trainingMetrics: (
                accuracy: 1.0 - trainingMetrics.classificationError,
                errorRate: trainingMetrics.classificationError
            ),
            validationMetrics: (
                accuracy: 1.0 - validationMetrics.classificationError,
                errorRate: validationMetrics.classificationError
            ),
            confusionMatrix: confusionMatrix,
            individualModelReports: []
        )
    }
}<|MERGE_RESOLUTION|>--- conflicted
+++ resolved
@@ -116,7 +116,6 @@
             // 出力ディレクトリの設定
             let outputDirectoryURL = try setupOutputDirectory(modelName: modelName, version: version)
 
-<<<<<<< HEAD
             // クラスラベルを取得してファイル名を生成
             let classLabels = classLabelDirURLs.map { $0.lastPathComponent }
 
@@ -125,10 +124,7 @@
 
             let modelFileName = "\(modelName)_\(classificationMethod)_\(classLabelsString)_\(version).mlmodel"
 
-            let modelFilePath = try saveModel(
-=======
             let modelFilePath = try saveMLModel(
->>>>>>> 6d5e773d
                 imageClassifier: imageClassifier,
                 modelName: modelName,
                 modelFileName: modelFileName,
@@ -240,12 +236,8 @@
         outputDirectoryURL: URL,
         metadata: MLModelMetadata
     ) throws -> String {
-<<<<<<< HEAD
-        let modelFileURL = outputDirectoryURL.appendingPathComponent(modelFileName)
-=======
         let modelFileName = "\(modelName)_\(classificationMethod)_\(version).mlmodel"
         let modelFilePath = outputDirectoryURL.appendingPathComponent(modelFileName).path
->>>>>>> 6d5e773d
 
         print("💾 モデルファイル保存中: \(modelFilePath)")
         try imageClassifier.write(to: URL(fileURLWithPath: modelFilePath), metadata: metadata)
